package dev.zacsweers.moshix.ksp

import com.google.auto.service.AutoService
import com.google.devtools.ksp.processing.CodeGenerator
import com.google.devtools.ksp.processing.KSPLogger
import com.google.devtools.ksp.processing.Resolver
import com.google.devtools.ksp.processing.SymbolProcessor
import com.google.devtools.ksp.symbol.KSClassDeclaration
import com.google.devtools.ksp.symbol.KSNode
import com.google.devtools.ksp.symbol.Origin.KOTLIN
<<<<<<< HEAD
import dev.zacsweers.moshix.ksp.shade.api.BridgeGenerator
=======
import com.squareup.kotlinpoet.AnnotationSpec
import com.squareup.moshi.JsonClass
import dev.zacsweers.moshix.ksp.shade.api.AdapterGenerator
import dev.zacsweers.moshix.ksp.shade.api.ProguardConfig
import dev.zacsweers.moshix.ksp.shade.api.PropertyGenerator
>>>>>>> eb3b573e
import org.jetbrains.kotlin.analyzer.AnalysisResult.CompilationErrorException
import java.io.OutputStreamWriter
import java.nio.charset.StandardCharsets
import java.util.concurrent.atomic.AtomicBoolean

@AutoService(SymbolProcessor::class)
public class JsonClassSymbolProcessor : SymbolProcessor {

  public companion object {
    /**
     * This annotation processing argument can be specified to have a `@Generated` annotation
     * included in the generated code. It is not encouraged unless you need it for static analysis
     * reasons and not enabled by default.
     *
     * Note that this can only be one of the following values:
     *   * `"javax.annotation.processing.Generated"` (JRE 9+)
     *   * `"javax.annotation.Generated"` (JRE <9)
     */
    public const val OPTION_GENERATED: String = "moshi.generated"

    private val POSSIBLE_GENERATED_NAMES = setOf(
      "javax.annotation.processing.Generated",
      "javax.annotation.Generated"
    )

    private val JSON_CLASS_NAME = JsonClass::class.qualifiedName!!
  }

  private lateinit var codeGenerator: CodeGenerator
  private lateinit var logger: MoshiKSPLogger
  private var generatedOption: String? = null

  override fun init(
    options: Map<String, String>,
    kotlinVersion: KotlinVersion,
    codeGenerator: CodeGenerator,
    logger: KSPLogger,
  ) {
    this.codeGenerator = codeGenerator
    this.logger = MoshiKSPLogger(logger)

    generatedOption = options[OPTION_GENERATED]?.also {
      logger.check(it in POSSIBLE_GENERATED_NAMES) {
        "Invalid option value for $OPTION_GENERATED. Found $it, allowable values are $POSSIBLE_GENERATED_NAMES."
      }
    }
  }

  override fun process(resolver: Resolver) {
    val generatedAnnotation = generatedOption?.let {
      val annotationType = resolver.getClassDeclarationByName(resolver.getKSNameFromString(it))
        ?: error("Generated annotation type doesn't exist: $it")
      AnnotationSpec.builder(annotationType.toClassName())
        .addMember("value = [%S]", JsonClassSymbolProcessor::class.java.canonicalName)
        .addMember("comments = %S", "https://github.com/square/moshi")
        .build()
    }

    val jsonClassType = resolver.getClassDeclarationByName(
      resolver.getKSNameFromString(JSON_CLASS_NAME))
      ?.asType()
      ?: error("JsonClass type not found on the classpath.")
    resolver.getSymbolsWithAnnotation(JSON_CLASS_NAME)
      .asSequence()
      .forEach { type ->
        logger.check(type is KSClassDeclaration && type.origin == KOTLIN, type) {
          "@JsonClass can't be applied to $type: must be a Kotlin class"
        }
        // For the smart cast
        if (type !is KSClassDeclaration) return@forEach

        val jsonClassAnnotation = type.findAnnotationWithType(jsonClassType) ?: return@forEach

        val generator = jsonClassAnnotation.getMember<String>("generator")

        if (generator.isNotEmpty()) return@forEach

        if (!jsonClassAnnotation.getMember<Boolean>("generateAdapter")) return@forEach

        val adapterGenerator = adapterGenerator(logger, resolver, type)
        try {
          val preparedAdapter = adapterGenerator
            .prepare { spec ->
              spec.toBuilder()
                .apply {
                  generatedAnnotation?.let(::addAnnotation)
                }
                .build()
            }
          preparedAdapter.spec.writeTo(codeGenerator)
          preparedAdapter.proguardConfig?.writeTo(codeGenerator)
        } catch (e: Exception) {
          logger.error(
            "Error preparing ${type.simpleName.asString()}: ${e.stackTrace.joinToString("\n")}")
        }
<<<<<<< HEAD

        preparedAdapter.spec.writeTo(codeGenerator)
        preparedAdapter.proguardConfig?.writeTo(codeGenerator)
        preparedAdapter.bridgeType?.writeTo(codeGenerator)
=======
>>>>>>> eb3b573e
      }
  }

  override fun finish() {
    logger.reportErrors()
  }

  private fun ProguardConfig.writeTo(codeGenerator: CodeGenerator) {
    // TODO outputFile needs to be public
    val name = "META-INF/proguard/moshi-${targetClass.canonicalName}"
    val file = codeGenerator.createNewFile("", name, "pro")
    // Don't use writeTo(file) because that tries to handle directories under the hood
    OutputStreamWriter(file, StandardCharsets.UTF_8)
      .use {
        // TODO writeTo(Appendable) needs to be public
        ProguardConfig::class.java.getDeclaredMethod("writeTo", Appendable::class.java)
          .apply {
            isAccessible = true
          }
          .invoke(this, it)
      }
  }

  private fun BridgeGenerator.writeTo(codeGenerator: CodeGenerator) {
    val classBytes = generateClassBytes()
    codeGenerator.createNewFile(packageName, name, "class").buffered().use {
      it.write(classBytes)
    }
  }

  private fun adapterGenerator(
    logger: KSPLogger,
    resolver: Resolver,
    originalType: KSClassDeclaration,
  ): AdapterGenerator {
    val type = targetType(originalType, resolver, logger)

    val properties = mutableMapOf<String, PropertyGenerator>()
    for (property in type.properties.values) {
      val generator = property.generator(logger, resolver, originalType)
      if (generator != null) {
        properties[property.name] = generator
      }
    }

    for ((name, parameter) in type.constructor.parameters) {
      if (type.properties[parameter.name] == null && !parameter.hasDefault) {
        // TODO would be nice if we could pass the parameter node directly?
        logger.errorAndThrow("No property for required constructor parameter $name", originalType)
      }
    }

    // Sort properties so that those with constructor parameters come first.
    val sortedProperties = properties.values.sortedBy {
      if (it.hasConstructorParameter) {
        it.target.parameterIndex
      } else {
        Integer.MAX_VALUE
      }
    }

    return AdapterGenerator(type, sortedProperties, generateBytecode = true)
  }
}

// TODO temporary until KSP's logger makes errors fail the build
private class MoshiKSPLogger(private val delegate: KSPLogger) : KSPLogger by delegate {
  private val hasErrors = AtomicBoolean(false)
  override fun error(message: String, symbol: KSNode?) {
    delegate.error(message, symbol)
    hasErrors.set(true)
  }

  fun reportErrors() {
    if (hasErrors.get()) {
      throw CompilationErrorException()
    }
  }
}<|MERGE_RESOLUTION|>--- conflicted
+++ resolved
@@ -8,15 +8,12 @@
 import com.google.devtools.ksp.symbol.KSClassDeclaration
 import com.google.devtools.ksp.symbol.KSNode
 import com.google.devtools.ksp.symbol.Origin.KOTLIN
-<<<<<<< HEAD
 import dev.zacsweers.moshix.ksp.shade.api.BridgeGenerator
-=======
 import com.squareup.kotlinpoet.AnnotationSpec
 import com.squareup.moshi.JsonClass
 import dev.zacsweers.moshix.ksp.shade.api.AdapterGenerator
 import dev.zacsweers.moshix.ksp.shade.api.ProguardConfig
 import dev.zacsweers.moshix.ksp.shade.api.PropertyGenerator
->>>>>>> eb3b573e
 import org.jetbrains.kotlin.analyzer.AnalysisResult.CompilationErrorException
 import java.io.OutputStreamWriter
 import java.nio.charset.StandardCharsets
@@ -108,17 +105,11 @@
             }
           preparedAdapter.spec.writeTo(codeGenerator)
           preparedAdapter.proguardConfig?.writeTo(codeGenerator)
+          preparedAdapter.bridgeType?.writeTo(codeGenerator)
         } catch (e: Exception) {
           logger.error(
             "Error preparing ${type.simpleName.asString()}: ${e.stackTrace.joinToString("\n")}")
         }
-<<<<<<< HEAD
-
-        preparedAdapter.spec.writeTo(codeGenerator)
-        preparedAdapter.proguardConfig?.writeTo(codeGenerator)
-        preparedAdapter.bridgeType?.writeTo(codeGenerator)
-=======
->>>>>>> eb3b573e
       }
   }
 
